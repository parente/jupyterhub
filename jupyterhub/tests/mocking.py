--- conflicted
+++ resolved
@@ -223,15 +223,10 @@
     db_file = None
     last_activity_interval = 2
     log_datefmt = '%M:%S'
-<<<<<<< HEAD
-    log_level = 10
-=======
-    external_certs = None
 
     @default('log_level')
     def _default_log_level(self):
         return 10
->>>>>>> 00cafc83
 
     # MockHub additional traits
     external_certs = Dict()
