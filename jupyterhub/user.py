--- conflicted
+++ resolved
@@ -316,24 +316,15 @@
             self.state = spawner.get_state()
             self.last_activity = datetime.utcnow()
             # cleanup server entry, API token from defunct server
-            if self.server:
-                # cleanup server entry from db
-                self.db.delete(self.server)
-<<<<<<< HEAD
-            orm_token = orm.APIToken.find(self.db, api_token)
-            if orm_token:
-                self.db.delete(orm_token)
             for server in self.servers:
+                # cleanup servers entry from db
                 self.db.delete(server)
-=======
-            self.server = None
             if not spawner.will_resume:
                 # find and remove the API token if the spawner isn't
                 # going to re-use it next time
                 orm_token = orm.APIToken.find(self.db, api_token)
                 if orm_token:
                     self.db.delete(orm_token)
->>>>>>> ecbe51f6
             self.db.commit()
         finally:
             self.stop_pending = False
